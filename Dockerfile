--- conflicted
+++ resolved
@@ -20,12 +20,9 @@
     ros-humble-joint-state-publisher-gui \
     ros-humble-actuator-msgs \
     ros-humble-rosbridge-server \
-<<<<<<< HEAD
     && apt update \
     && apt install -y libopencv-dev python3-opencv \
-=======
     ros-humble-urdf-parser-plugin \
->>>>>>> 883a3c12
     && rm -rf /var/lib/apt/lists/*
 
 # Install Python dependency: CasADi
