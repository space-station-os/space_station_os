--- conflicted
+++ resolved
@@ -1,16 +1,13 @@
 thermal_solver_node:
   ros__parameters:
-<<<<<<< HEAD
     thermal_config_file: "config/thermal_nodes.yaml"   # Path to YAML describing thermal nodes & links
     sink_link: "base_link"                             # Reference sink link (heat sinks towards here)
-=======
     thermal_config_file: "config/thermal_nodes.yaml"
     sink_link: "base_link"
     cooling_trigger_threshold: 400.0
     max_temp_threshold: 500.0
     cooling_rate: 0.05
     thermal_update_dt: 0.5
->>>>>>> 295c9a26
 
     cooling_trigger_threshold: 400.0                   # [°C] Above this average temperature, cooling is triggered
     max_temp_threshold: 500.0                          # [°C] Absolute safety cap; publish error if exceeded
