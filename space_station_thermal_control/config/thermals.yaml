thermal_network:
  ros__parameters:
    thermal_config_file: "config/thermal_nodes.yaml"   # Path to YAML describing thermal nodes & links
    sink_link: "base_link"                             # Reference sink link (heat sinks towards here)
    thermal_config_file: "config/thermal_nodes.yaml"
    enable_failure: True 
    sink_link: "base_link"
<<<<<<< HEAD

   # --- Temperature thresholds (Celsius) ---
    cooling_trigger_threshold: 42.0        # °C — coolant starts before overheat
    max_temp_threshold: 60.0               # °C — triggers diagnostics

    # --- Cooling and update parameters ---
    cooling_rate: 2.0                     # Fraction of heat removed per cycle
    thermal_update_dt: 0.1                 # [s] simulation step

    # --- Initial node temperature range (Celsius) ---
    init_temp_low: 25.0                    # °C
    init_temp_high: 32.0                   # °C

    # --- Heat capacity range (Joules per °C) ---
    capacity_low: 100.0                    # J/°C
    capacity_high: 5000.0                  # J/°C

    # --- Internal power generation range (Watts = J/s) ---
    power_low: 5.0                         # W
    power_high: 150.0                      # W

    # --- Thermal conductance range (Watts per °C) ---
    conductance_low: 0.01                  # W/°C
    conductance_high: 2.5                  # W/°C

    cooling_trigger_threshold: 400.0                   # [°C] Above this average temperature, cooling is triggered
    max_temp_threshold: 500.0                          # [°C] Absolute safety cap; publish error if exceeded
    cooling_rate: 0.05                                 # Fractional rate of heat removed during cooling
    thermal_update_dt: 0.5                             # [s] Simulation timestep for RK4/Euler integration

    init_temp_low: 295.0                               # [K] Minimum initial node temperature (~22°C)
    init_temp_high: 310.0                              # [K] Maximum initial node temperature (~37°C)

    capacity_low: 500.0                                # [J/K] Lower bound for node heat capacity
    capacity_high: 1500.0                              # [J/K] Upper bound for node heat capacity

=======
    cooling_trigger_threshold: 320.0
    max_temp_threshold: 330.0
    cooling_rate: 0.05
    thermal_update_dt: 0.3

    cooling_trigger_threshold: 400.0                   # [°C] Above this average temperature, cooling is triggered
    max_temp_threshold: 500.0                          # [°C] Absolute safety cap; publish error if exceeded
    cooling_rate: 0.05                                 # Fractional rate of heat removed during cooling
    thermal_update_dt: 0.5                             # [s] Simulation timestep for RK4/Euler integration

    init_temp_low: 295.0                               # [K] Minimum initial node temperature (~22°C)
    init_temp_high: 310.0                              # [K] Maximum initial node temperature (~37°C)

    capacity_low: 500.0                                # [J/K] Lower bound for node heat capacity
    capacity_high: 1500.0                              # [J/K] Upper bound for node heat capacity

>>>>>>> a603e135
    power_low: 30.0                                    # [W] Lower bound for node internal power generation
    power_high: 60.0                                   # [W] Upper bound for node internal power generation

    conductance_low: 0.05                              # [W/K] Lower bound for thermal conductance between nodes
    conductance_high: 2.0                              # [W/K] Upper bound for thermal conductance between nodes


coolant_manager:
  ros__parameters:
    # ---- Thermal physics ----
    cp_j_per_kg_c: 4186.0                              # [J/(kg·°C)] Specific heat capacity of water
    loop_mass_kg: 25.0                                 # [kg] Internal loop water mass
    initial_temperature_c: 10.0                        # [°C] Starting temperature of internal loop
    min_internal_temp_c: 10.0                          # [°C] Clamp minimum internal temperature
    max_internal_temp_c: 95.0                          # [°C] Clamp maximum internal temperature

    # ---- Timing ----
    control_period_s: 5.0                              # [s] Main control loop period
    publish_period_s: 1.0                              # [s] Publishing period for loop temperatures

    # ---- Water acquisition ----
    water_request_liters: 100.0                        # [L] Default water request volume
    refresh_period_cycles: 7                           # [cycles] Periodic refresh interval
    refresh_volume_l: 50.0                             # [L] Volume replaced during refresh
    recycle_every_goals: 10                            # [goals] After this many heatflow goals, recycle water
    recycle_volume_l: 50.0                             # [L] Volume recycled each time

    # ---- Heatflow model ----
    heatflow_input_mode: "temp_c"                      # Interpret input as "temp_c" or "joules"
    heat_boost_gain: 1.2                               # Multiplicative factor applied to incoming heat

    # ---- Ammonia / tank behavior ----
    pressure_base_pa: 101325.0                         # [Pa] Base tank pressure at reference state
    pressure_gain_pa_per_c: 1500.0                     # [Pa/°C] Pressure increase per °C
    pressure_ref_offset_c: 20.0                        # [°C] Reference offset for pressure calculation
    max_ammonia_pressure_pa: 30000.0                 # [Pa] Safety limit for ammonia pressure

    heater_on_below_c: -10.0                           # [°C] Turn heater ON below this temp
    heater_off_above_c: -5.0                           # [°C] Turn heater OFF above this temp
    heater_warm_rate_c_per_cycle: 1.5                  # [°C/cycle] Temperature rise when heater is active

    # ---- Fault injection ----
    enable_failures: false                             # Enable or disable fault injection
    p_drop_water_req: 0.0                              # Probability of dropping water request [0–1]
<<<<<<< HEAD
    p_drop_ammonia_grant: 0.0                          # Probability of denying ammonia grant [0–1]
=======
    p_drop_ammonia_grant: 0.0                          # Probability of denying ammonia grant [0–1]
>>>>>>> a603e135
<|MERGE_RESOLUTION|>--- conflicted
+++ resolved
@@ -2,69 +2,32 @@
   ros__parameters:
     thermal_config_file: "config/thermal_nodes.yaml"   # Path to YAML describing thermal nodes & links
     sink_link: "base_link"                             # Reference sink link (heat sinks towards here)
-    thermal_config_file: "config/thermal_nodes.yaml"
     enable_failure: True 
-    sink_link: "base_link"
-<<<<<<< HEAD
 
    # --- Temperature thresholds (Celsius) ---
-    cooling_trigger_threshold: 42.0        # °C — coolant starts before overheat
+    cooling_trigger_threshold: 30.0        # °C — coolant starts before overheat
     max_temp_threshold: 60.0               # °C — triggers diagnostics
 
     # --- Cooling and update parameters ---
-    cooling_rate: 2.0                     # Fraction of heat removed per cycle
-    thermal_update_dt: 0.1                 # [s] simulation step
+    cooling_rate: 0.05                     # Fraction of heat removed per cycle
+    thermal_update_dt: 0.5                 # [s] simulation step
 
     # --- Initial node temperature range (Celsius) ---
-    init_temp_low: 25.0                    # °C
-    init_temp_high: 32.0                   # °C
+    init_temp_low: 22.0                    # °C
+    init_temp_high: 37.0                   # °C
 
     # --- Heat capacity range (Joules per °C) ---
-    capacity_low: 100.0                    # J/°C
+    capacity_low: 500.0                    # J/°C
     capacity_high: 5000.0                  # J/°C
 
     # --- Internal power generation range (Watts = J/s) ---
-    power_low: 5.0                         # W
-    power_high: 150.0                      # W
+    power_low: 30.0                         # W
+    power_high: 60.0                      # W
 
     # --- Thermal conductance range (Watts per °C) ---
-    conductance_low: 0.01                  # W/°C
-    conductance_high: 2.5                  # W/°C
+    conductance_low: 0.05                  # W/°C
+    conductance_high: 2.0                  # W/°C
 
-    cooling_trigger_threshold: 400.0                   # [°C] Above this average temperature, cooling is triggered
-    max_temp_threshold: 500.0                          # [°C] Absolute safety cap; publish error if exceeded
-    cooling_rate: 0.05                                 # Fractional rate of heat removed during cooling
-    thermal_update_dt: 0.5                             # [s] Simulation timestep for RK4/Euler integration
-
-    init_temp_low: 295.0                               # [K] Minimum initial node temperature (~22°C)
-    init_temp_high: 310.0                              # [K] Maximum initial node temperature (~37°C)
-
-    capacity_low: 500.0                                # [J/K] Lower bound for node heat capacity
-    capacity_high: 1500.0                              # [J/K] Upper bound for node heat capacity
-
-=======
-    cooling_trigger_threshold: 320.0
-    max_temp_threshold: 330.0
-    cooling_rate: 0.05
-    thermal_update_dt: 0.3
-
-    cooling_trigger_threshold: 400.0                   # [°C] Above this average temperature, cooling is triggered
-    max_temp_threshold: 500.0                          # [°C] Absolute safety cap; publish error if exceeded
-    cooling_rate: 0.05                                 # Fractional rate of heat removed during cooling
-    thermal_update_dt: 0.5                             # [s] Simulation timestep for RK4/Euler integration
-
-    init_temp_low: 295.0                               # [K] Minimum initial node temperature (~22°C)
-    init_temp_high: 310.0                              # [K] Maximum initial node temperature (~37°C)
-
-    capacity_low: 500.0                                # [J/K] Lower bound for node heat capacity
-    capacity_high: 1500.0                              # [J/K] Upper bound for node heat capacity
-
->>>>>>> a603e135
-    power_low: 30.0                                    # [W] Lower bound for node internal power generation
-    power_high: 60.0                                   # [W] Upper bound for node internal power generation
-
-    conductance_low: 0.05                              # [W/K] Lower bound for thermal conductance between nodes
-    conductance_high: 2.0                              # [W/K] Upper bound for thermal conductance between nodes
 
 
 coolant_manager:
@@ -104,8 +67,4 @@
     # ---- Fault injection ----
     enable_failures: false                             # Enable or disable fault injection
     p_drop_water_req: 0.0                              # Probability of dropping water request [0–1]
-<<<<<<< HEAD
     p_drop_ammonia_grant: 0.0                          # Probability of denying ammonia grant [0–1]
-=======
-    p_drop_ammonia_grant: 0.0                          # Probability of denying ammonia grant [0–1]
->>>>>>> a603e135
