thermal_network:
  ros__parameters:
    thermal_config_file: "config/thermal_nodes.yaml"   # Path to YAML describing thermal nodes & links
    sink_link: "base_link"                             # Reference sink link (heat sinks towards here)
    thermal_config_file: "config/thermal_nodes.yaml"
    enable_failure: True 
    sink_link: "base_link"

<<<<<<< HEAD
    # --- Temperature thresholds (Celsius) ---
    cooling_trigger_threshold: 42.0        # °C — coolant starts before overheat
    max_temp_threshold: 60.0               # °C — triggers diagnostics

    # --- Cooling and update parameters ---
    cooling_rate: 2.0                     # Fraction of heat removed per cycle
    thermal_update_dt: 0.1                 # [s] simulation step

    # --- Initial node temperature range (Celsius) ---
    init_temp_low: 25.0                    # °C
    init_temp_high: 32.0                   # °C

    # --- Heat capacity range (Joules per °C) ---
    capacity_low: 100.0                    # J/°C
    capacity_high: 5000.0                  # J/°C

    # --- Internal power generation range (Watts = J/s) ---
    power_low: 5.0                         # W
    power_high: 150.0                      # W

    # --- Thermal conductance range (Watts per °C) ---
    conductance_low: 0.01                  # W/°C
    conductance_high: 2.5                  # W/°C
=======
    cooling_trigger_threshold: 400.0                   # [°C] Above this average temperature, cooling is triggered
    max_temp_threshold: 500.0                          # [°C] Absolute safety cap; publish error if exceeded
    cooling_rate: 0.05                                 # Fractional rate of heat removed during cooling
    thermal_update_dt: 0.5                             # [s] Simulation timestep for RK4/Euler integration

    init_temp_low: 295.0                               # [K] Minimum initial node temperature (~22°C)
    init_temp_high: 310.0                              # [K] Maximum initial node temperature (~37°C)

    capacity_low: 500.0                                # [J/K] Lower bound for node heat capacity
    capacity_high: 1500.0                              # [J/K] Upper bound for node heat capacity

    power_low: 30.0                                    # [W] Lower bound for node internal power generation
    power_high: 60.0                                   # [W] Upper bound for node internal power generation

    conductance_low: 0.05                              # [W/K] Lower bound for thermal conductance between nodes
    conductance_high: 2.0                              # [W/K] Upper bound for thermal conductance between nodes


coolant_manager:
  ros__parameters:
    # ---- Thermal physics ----
    cp_j_per_kg_c: 4186.0                              # [J/(kg·°C)] Specific heat capacity of water
    loop_mass_kg: 25.0                                 # [kg] Internal loop water mass
    initial_temperature_c: 10.0                        # [°C] Starting temperature of internal loop
    min_internal_temp_c: 10.0                          # [°C] Clamp minimum internal temperature
    max_internal_temp_c: 95.0                          # [°C] Clamp maximum internal temperature

    # ---- Timing ----
    control_period_s: 5.0                              # [s] Main control loop period
    publish_period_s: 1.0                              # [s] Publishing period for loop temperatures

    # ---- Water acquisition ----
    water_request_liters: 100.0                        # [L] Default water request volume
    refresh_period_cycles: 7                           # [cycles] Periodic refresh interval
    refresh_volume_l: 50.0                             # [L] Volume replaced during refresh
    recycle_every_goals: 10                            # [goals] After this many heatflow goals, recycle water
    recycle_volume_l: 50.0                             # [L] Volume recycled each time

    # ---- Heatflow model ----
    heatflow_input_mode: "temp_c"                      # Interpret input as "temp_c" or "joules"
    heat_boost_gain: 1.2                               # Multiplicative factor applied to incoming heat

    # ---- Ammonia / tank behavior ----
    pressure_base_pa: 101325.0                         # [Pa] Base tank pressure at reference state
    pressure_gain_pa_per_c: 1500.0                     # [Pa/°C] Pressure increase per °C
    pressure_ref_offset_c: 20.0                        # [°C] Reference offset for pressure calculation
    max_ammonia_pressure_pa: 30000.0                 # [Pa] Safety limit for ammonia pressure

    heater_on_below_c: -10.0                           # [°C] Turn heater ON below this temp
    heater_off_above_c: -5.0                           # [°C] Turn heater OFF above this temp
    heater_warm_rate_c_per_cycle: 1.5                  # [°C/cycle] Temperature rise when heater is active

    # ---- Fault injection ----
    enable_failures: false                             # Enable or disable fault injection
    p_drop_water_req: 0.0                              # Probability of dropping water request [0–1]
    p_drop_ammonia_grant: 0.0                          # Probability of denying ammonia grant [0–1]
>>>>>>> 919898fe
<|MERGE_RESOLUTION|>--- conflicted
+++ resolved
@@ -6,8 +6,7 @@
     enable_failure: True 
     sink_link: "base_link"
 
-<<<<<<< HEAD
-    # --- Temperature thresholds (Celsius) ---
+   # --- Temperature thresholds (Celsius) ---
     cooling_trigger_threshold: 42.0        # °C — coolant starts before overheat
     max_temp_threshold: 60.0               # °C — triggers diagnostics
 
@@ -30,7 +29,7 @@
     # --- Thermal conductance range (Watts per °C) ---
     conductance_low: 0.01                  # W/°C
     conductance_high: 2.5                  # W/°C
-=======
+
     cooling_trigger_threshold: 400.0                   # [°C] Above this average temperature, cooling is triggered
     max_temp_threshold: 500.0                          # [°C] Absolute safety cap; publish error if exceeded
     cooling_rate: 0.05                                 # Fractional rate of heat removed during cooling
@@ -87,4 +86,3 @@
     enable_failures: false                             # Enable or disable fault injection
     p_drop_water_req: 0.0                              # Probability of dropping water request [0–1]
     p_drop_ammonia_grant: 0.0                          # Probability of denying ammonia grant [0–1]
->>>>>>> 919898fe
